--- conflicted
+++ resolved
@@ -79,11 +79,7 @@
             Test = test;
             Filter = filter;
             Result = test.MakeTestResult();
-<<<<<<< HEAD
-            Actions = new List<ITestAction>();
-=======
             State = WorkItemState.Ready;
->>>>>>> 295fd187
 
             ParallelScope = Test.Properties.ContainsKey(PropertyNames.ParallelScope)
                 ? (ParallelScope)Test.Properties.Get(PropertyNames.ParallelScope)
@@ -111,7 +107,6 @@
             // and TargetApartment as the item being wrapped.
             Test = wrappedItem.Test;
             Result = wrappedItem.Result;
-            Actions = wrappedItem.Actions;
             Context = wrappedItem.Context;
             ParallelScope = wrappedItem.ParallelScope;
 #if !PORTABLE && !NETSTANDARD1_6
@@ -160,18 +155,17 @@
         public Test Test { get; private set; }
 
         /// <summary>
-<<<<<<< HEAD
         /// The name of the work item - defaults to the Test name.
         /// </summary>
         public virtual string Name
         {
             get { return Test.Name; }
         }
-=======
+
+        /// <summary>
         /// Filter used to include or exclude child tests
         /// </summary>
         public ITestFilter Filter { get; private set; }
->>>>>>> 295fd187
 
         /// <summary>
         /// The execution context
