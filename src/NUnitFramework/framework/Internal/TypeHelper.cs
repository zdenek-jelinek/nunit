// ***********************************************************************
// Copyright (c) 2008-2015 Charlie Poole, Rob Prouse
//
// Permission is hereby granted, free of charge, to any person obtaining
// a copy of this software and associated documentation files (the
// "Software"), to deal in the Software without restriction, including
// without limitation the rights to use, copy, modify, merge, publish,
// distribute, sublicense, and/or sell copies of the Software, and to
// permit persons to whom the Software is furnished to do so, subject to
// the following conditions:
// 
// The above copyright notice and this permission notice shall be
// included in all copies or substantial portions of the Software.
// 
// THE SOFTWARE IS PROVIDED "AS IS", WITHOUT WARRANTY OF ANY KIND,
// EXPRESS OR IMPLIED, INCLUDING BUT NOT LIMITED TO THE WARRANTIES OF
// MERCHANTABILITY, FITNESS FOR A PARTICULAR PURPOSE AND
// NONINFRINGEMENT. IN NO EVENT SHALL THE AUTHORS OR COPYRIGHT HOLDERS BE
// LIABLE FOR ANY CLAIM, DAMAGES OR OTHER LIABILITY, WHETHER IN AN ACTION
// OF CONTRACT, TORT OR OTHERWISE, ARISING FROM, OUT OF OR IN CONNECTION
// WITH THE SOFTWARE OR THE USE OR OTHER DEALINGS IN THE SOFTWARE.
// ***********************************************************************

using System;
using System.Collections.Generic;
using System.Reflection;
using System.Text;
using NUnit.Compatibility;
using NUnit.Framework.Interfaces;

namespace NUnit.Framework.Internal
{
    /// <summary>
    /// TypeHelper provides static methods that operate on Types.
    /// </summary>
    public class TypeHelper
    {
        private const int STRING_MAX = 40;
        private const int STRING_LIMIT = STRING_MAX - 3;
        private const string THREE_DOTS = "...";

        internal sealed class NonmatchingTypeClass { }

        /// <summary>
        /// A special value, which is used to indicate that BestCommonType() method
        /// was unable to find a common type for the specified arguments.
        /// </summary>
        public static readonly Type NonmatchingType = typeof(NonmatchingTypeClass);

        /// <summary>
        /// Gets the display name for a Type as used by NUnit.
        /// </summary>
        /// <param name="type">The Type for which a display name is needed.</param>
        /// <returns>The display name for the Type</returns>
        public static string GetDisplayName(Type type)
        {
            if (type.IsGenericParameter)
                return type.Name;

            if (type.GetTypeInfo().IsGenericType)
            {
                string name = type.FullName;
                int index = name.IndexOf('[');
                if (index >= 0) name = name.Substring(0, index);

                index = name.LastIndexOf('.');
                if (index >= 0) name = name.Substring(index + 1);

                var genericArguments = type.GetGenericArguments();
                var currentArgument = 0;

                StringBuilder sb = new StringBuilder();

                bool firstClassSeen = false;
                foreach (string nestedClass in name.Split('+'))
                {
                    if (firstClassSeen)
                        sb.Append("+");

                    firstClassSeen = true;

                    index = nestedClass.IndexOf('`');
                    if (index >= 0)
                    {
                        var nestedClassName = nestedClass.Substring(0, index);
                        sb.Append(nestedClassName);
                        sb.Append("<");

                        var argumentCount = Int32.Parse(nestedClass.Substring(index + 1));
                        for (int i = 0; i < argumentCount; i++)
                        {
                            if (i > 0)
                                sb.Append(",");

                            sb.Append(GetDisplayName(genericArguments[currentArgument++]));
                        }
                        sb.Append(">");
                    }
                    else
                        sb.Append(nestedClass);
                }

                return sb.ToString();
            }

            int lastdot = type.FullName.LastIndexOf('.');
            return lastdot >= 0
                ? type.FullName.Substring(lastdot + 1)
                : type.FullName;
        }

        /// <summary>
        /// Gets the display name for a Type as used by NUnit.
        /// </summary>
        /// <param name="type">The Type for which a display name is needed.</param>
        /// <param name="arglist">The arglist provided.</param>
        /// <returns>The display name for the Type</returns>
        public static string GetDisplayName(Type type, object[] arglist)
        {
            string baseName = GetDisplayName(type);
            if (arglist == null || arglist.Length == 0)
                return baseName;

            StringBuilder sb = new StringBuilder(baseName);

            sb.Append("(");
            for (int i = 0; i < arglist.Length; i++)
            {
                if (i > 0) sb.Append(",");

                object arg = arglist[i];
                string display = arg == null ? "null" : arg.ToString();

                if (arg is double || arg is float)
                {
                    if (display.IndexOf('.') == -1)
                        display += ".0";
                    display += arg is double ? "d" : "f";
                }
                else if (arg is decimal) display += "m";
                else if (arg is long) display += "L";
                else if (arg is ulong) display += "UL";
                else if (arg is string)
                {
                    if (display.Length > STRING_MAX)
                        display = display.Substring(0, STRING_LIMIT) + THREE_DOTS;
                    display = "\"" + display + "\"";
                }

                sb.Append(display);
            }
            sb.Append(")");

            return sb.ToString();
        }

        /// <summary>
        /// Returns the best fit for a common type to be used in
        /// matching actual arguments to a methods Type parameters.
        /// </summary>
        /// <param name="type1">The first type.</param>
        /// <param name="type2">The second type.</param>
        /// <returns>Either type1 or type2, depending on which is more general.</returns>
        public static Type BestCommonType(Type type1, Type type2)
        {
            if (type1 == TypeHelper.NonmatchingType) return TypeHelper.NonmatchingType;
            if (type2 == TypeHelper.NonmatchingType) return TypeHelper.NonmatchingType;

            if (type1 == type2) return type1;
            if (type1 == null) return type2;
            if (type2 == null) return type1;

            if (TypeHelper.IsNumeric(type1) && TypeHelper.IsNumeric(type2))
            {
                if (type1 == typeof(double)) return type1;
                if (type2 == typeof(double)) return type2;

                if (type1 == typeof(float)) return type1;
                if (type2 == typeof(float)) return type2;

                if (type1 == typeof(decimal)) return type1;
                if (type2 == typeof(decimal)) return type2;

                if (type1 == typeof(UInt64)) return type1;
                if (type2 == typeof(UInt64)) return type2;

                if (type1 == typeof(Int64)) return type1;
                if (type2 == typeof(Int64)) return type2;

                if (type1 == typeof(UInt32)) return type1;
                if (type2 == typeof(UInt32)) return type2;

                if (type1 == typeof(Int32)) return type1;
                if (type2 == typeof(Int32)) return type2;

                if (type1 == typeof(UInt16)) return type1;
                if (type2 == typeof(UInt16)) return type2;

                if (type1 == typeof(Int16)) return type1;
                if (type2 == typeof(Int16)) return type2;

                if (type1 == typeof(byte)) return type1;
                if (type2 == typeof(byte)) return type2;

                if (type1 == typeof(sbyte)) return type1;
                if (type2 == typeof(sbyte)) return type2;
            }

            if (type1.IsAssignableFrom(type2)) return type1;
            if (type2.IsAssignableFrom(type1)) return type2;

            return TypeHelper.NonmatchingType;
        }

        /// <summary>
        /// Determines whether the specified type is numeric.
        /// </summary>
        /// <param name="type">The type to be examined.</param>
        /// <returns>
        /// 	<c>true</c> if the specified type is numeric; otherwise, <c>false</c>.
        /// </returns>
        public static bool IsNumeric(Type type)
        {
            return type == typeof(double) ||
                   type == typeof(float) ||
                   type == typeof(decimal) ||
                   type == typeof(Int64) ||
                   type == typeof(Int32) ||
                   type == typeof(Int16) ||
                   type == typeof(UInt64) ||
                   type == typeof(UInt32) ||
                   type == typeof(UInt16) ||
                   type == typeof(byte) ||
                   type == typeof(sbyte);
        }

        /// <summary>
        /// Convert an argument list to the required parameter types.
        /// Currently, only widening numeric conversions are performed.
        /// </summary>
        /// <param name="arglist">An array of args to be converted</param>
        /// <param name="parameters">A ParameterInfo[] whose types will be used as targets</param>
        public static void ConvertArgumentList(object[] arglist, IParameterInfo[] parameters)
        {
            System.Diagnostics.Debug.Assert(arglist.Length <= parameters.Length);

            for (int i = 0; i < arglist.Length; i++)
            {
                object arg = arglist[i];

                if (arg is IConvertible)
                {
                    Type argType = arg.GetType();
                    Type targetType = parameters[i].ParameterType;
                    bool convert = false;

                    if (argType != targetType && IsNumeric(argType) && IsNumeric(targetType))
                    {
<<<<<<< HEAD
                        if (IsNumeric(argType) && IsNumeric(targetType))
                        {
                            if (targetType == typeof(double) || targetType == typeof(float))
                                convert = arg is int || arg is long || arg is short || arg is byte || arg is sbyte;
                            else if (targetType == typeof(long))
                                convert = arg is int || arg is short || arg is byte || arg is sbyte;
                            else if (targetType == typeof(short))
                                convert = arg is byte || arg is sbyte;
                        }
=======
                        if (targetType == typeof(double) || targetType == typeof(float))
                            convert = arg is int || arg is long || arg is short || arg is byte || arg is sbyte;
                        else
                            if (targetType == typeof(long))
                                convert = arg is int || arg is short || arg is byte || arg is sbyte;
                            else
                                if (targetType == typeof(short))
                                    convert = arg is byte || arg is sbyte;
>>>>>>> f2e86f8d
                    }

                    if (convert)
                        arglist[i] = Convert.ChangeType(arg, targetType,
                            System.Globalization.CultureInfo.InvariantCulture);
                }
            }
        }

        /// <summary>
        /// Determines whether this instance can deduce type args for a generic type from the supplied arguments.
        /// </summary>
        /// <param name="type">The type to be examined.</param>
        /// <param name="arglist">The arglist.</param>
        /// <param name="typeArgsOut">The type args to be used.</param>
        /// <returns>
        /// 	<c>true</c> if this the provided args give sufficient information to determine the type args to be used; otherwise, <c>false</c>.
        /// </returns>
        public static bool CanDeduceTypeArgsFromArgs(Type type, object[] arglist, ref Type[] typeArgsOut)
        {
            Type[] typeParameters = type.GetGenericArguments();

            foreach (ConstructorInfo ctor in type.GetConstructors())
            {
                ParameterInfo[] parameters = ctor.GetParameters();
                if (parameters.Length != arglist.Length)
                    continue;

                Type[] typeArgs = new Type[typeParameters.Length];
                for (int i = 0; i < typeArgs.Length; i++)
                {
                    for (int j = 0; j < arglist.Length; j++)
                    {
                        if (typeParameters[i].IsGenericParameter || parameters[j].ParameterType.Equals(typeParameters[i]))
                            typeArgs[i] = TypeHelper.BestCommonType(
                                typeArgs[i],
                                arglist[j].GetType());
                    }

                    if (typeArgs[i] == null)
                    {
                        typeArgs = null;
                        break;
                    }
                }

                if (typeArgs != null)
                {
                    typeArgsOut = typeArgs;
                    return true;
                }
            }

            return false;
        }

        /// <summary>
        /// Return the interfaces implemented by a Type.
        /// </summary>
        /// <param name="type">The Type to be examined.</param>
        /// <returns>An array of Types for the interfaces.</returns>
        public static Type[] GetDeclaredInterfaces(Type type)
        {
            List<Type> interfaces = new List<Type>(type.GetInterfaces());

            if (type.GetTypeInfo().BaseType == typeof(object))
                return interfaces.ToArray();

            List<Type> baseInterfaces = new List<Type>(type.GetTypeInfo().BaseType.GetInterfaces());
            List<Type> declaredInterfaces = new List<Type>();

            foreach (Type interfaceType in interfaces)
            {
                if (!baseInterfaces.Contains(interfaceType))
                    declaredInterfaces.Add(interfaceType);
            }

            return declaredInterfaces.ToArray();
        }

        /// <summary>
<<<<<<< HEAD
        /// Return whether or not the given type is a ValueTuple.
        /// </summary>
        /// <param name="type">Type.</param>
        /// <returns>Whether or not the given type is a ValueTuple.</returns>
        public static bool IsValueTuple(Type type)
        {
            return IsTupleInternal(type, "System.ValueTuple");
        }

        /// <summary>
        /// Return whether or not the given type is a Tuple.
        /// </summary>
        /// <param name="type">Type.</param>
        /// <returns>Whether or not the given type is a Tuple.</returns>
        public static bool IsTuple(Type type)
        {
            return IsTupleInternal(type, "System.Tuple");
        }

        private static bool IsTupleInternal(Type type, string tupleName)
        {
            string typeName = type.FullName;
            
            if (typeName.EndsWith("[]"))
                return false;

            string typeNameWithoutGenerics = GetTypeNameWithoutGenerics(typeName);
            return typeNameWithoutGenerics == tupleName;
        }

        private static string GetTypeNameWithoutGenerics(string fullTypeName)
        {
            int index = fullTypeName.IndexOf('`');
            return index == -1 ? fullTypeName : fullTypeName.Substring(0, index);
=======
        /// Determines whether the cast to the given type would succeed.
        /// If <paramref name="obj"/> is <see langword="null"/> and <typeparamref name="T"/>
        /// can be <see langword="null"/>, the cast succeeds just like the C# language feature.
        /// </summary>
        /// <param name="obj">The object to cast.</param>
        internal static bool CanCast<T>(object obj)
        {
            return obj is T || (obj == null && default(T) == null);
        }

        /// <summary>
        /// Casts to a value of the given type if possible.
        /// If <paramref name="obj"/> is <see langword="null"/> and <typeparamref name="T"/>
        /// can be <see langword="null"/>, the cast succeeds just like the C# language feature.
        /// </summary>
        /// <param name="obj">The object to cast.</param>
        /// <param name="value">The value of the object, if the cast succeeded.</param>
        internal static bool TryCast<T>(object obj, out T value)
        {
            if (obj is T)
            {
                value = (T)obj;
                return true;
            }

            value = default(T);
            return obj == null && default(T) == null;
>>>>>>> f2e86f8d
        }
    }
}<|MERGE_RESOLUTION|>--- conflicted
+++ resolved
@@ -256,17 +256,6 @@
 
                     if (argType != targetType && IsNumeric(argType) && IsNumeric(targetType))
                     {
-<<<<<<< HEAD
-                        if (IsNumeric(argType) && IsNumeric(targetType))
-                        {
-                            if (targetType == typeof(double) || targetType == typeof(float))
-                                convert = arg is int || arg is long || arg is short || arg is byte || arg is sbyte;
-                            else if (targetType == typeof(long))
-                                convert = arg is int || arg is short || arg is byte || arg is sbyte;
-                            else if (targetType == typeof(short))
-                                convert = arg is byte || arg is sbyte;
-                        }
-=======
                         if (targetType == typeof(double) || targetType == typeof(float))
                             convert = arg is int || arg is long || arg is short || arg is byte || arg is sbyte;
                         else
@@ -275,7 +264,6 @@
                             else
                                 if (targetType == typeof(short))
                                     convert = arg is byte || arg is sbyte;
->>>>>>> f2e86f8d
                     }
 
                     if (convert)
@@ -357,7 +345,6 @@
         }
 
         /// <summary>
-<<<<<<< HEAD
         /// Return whether or not the given type is a ValueTuple.
         /// </summary>
         /// <param name="type">Type.</param>
@@ -392,7 +379,9 @@
         {
             int index = fullTypeName.IndexOf('`');
             return index == -1 ? fullTypeName : fullTypeName.Substring(0, index);
-=======
+        }
+
+        /// <summary>
         /// Determines whether the cast to the given type would succeed.
         /// If <paramref name="obj"/> is <see langword="null"/> and <typeparamref name="T"/>
         /// can be <see langword="null"/>, the cast succeeds just like the C# language feature.
@@ -420,7 +409,6 @@
 
             value = default(T);
             return obj == null && default(T) == null;
->>>>>>> f2e86f8d
         }
     }
 }